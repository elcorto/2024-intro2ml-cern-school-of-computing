# ---
# jupyter:
#   jupytext:
#     formats: ipynb,py:percent
#     text_representation:
#       extension: .py
<<<<<<< HEAD
#       format_name: percent
#       format_version: '1.3'
#       jupytext_version: 1.16.4
=======
#       format_name: light
#       format_version: '1.5'
#       jupytext_version: 1.16.2
>>>>>>> ef571b90
#   kernelspec:
#     display_name: Python 3 (ipykernel)
#     language: python
#     name: python3
# ---

# + [markdown]
"""
# A multi-layer perceptron with pen and paper

Multi-layer Perceptrons (MLP) were some of the first Machine Learning (ML) architectures in use.

This notebook will guide you through how to
- perform a forward pass through a very simple MLP
- how to backpropagate through the network
- how to perform the same operations with [pytorch](https://pytorch.org)
"""
# -

r"""
## A Feed Forward MLP

Let's recap the essential ingredients of a feedforward neural network:

<div style="display: block;margin-left: auto;margin-right: auto;width: 75%;"><img src="img/01_plain_mlp.svg" alt="plain MLP"></div>

In the above, the network receives an input vector $x = \left(x_{0}, x_{1}, x_{2}\right)^{T}$. This is used as input to the first hidden unit, which produces the hidden vector $ h = \left(h_{0}, h_{1}, h_{2}\right)^{T} = \sigma (W \cdot x + \beta)$. The hidden unit consists of 3 ingredients:
- a weight matrix $W$
- a bias vector $\beta$
- an activation function $\sigma$ (applied elementwise on the resulting vector)

The output of the hidden unit will be considered to be the input of the last layer. This in turn produces the output vector $\hat{y} = \left(\hat{y}_{0}, \hat{y}_{1} \right)^{T}$ of the forward pass. In order to establish a learning process, this prediction $\hat{y}$ will be compared with a label $y$ using the loss the function $\mathcal{L}(y,\hat{y})$.
"""

# + [markdown]
"""
> **A Feed Forward MLP with all details**
>
> For you to dive into all details, here is a pictorial representation of a MLP with all math operations spelled out.
>
> <div style="display: block;margin-left: auto;margin-right: auto;width: 75%;"><img src="img/01_detailed_mlp.svg" alt="detailed MLP"></div>
>
> To read through it, take your hand to block out the right hand part of the network. Then follow the flow of datum $x_0$ through the hidden layers until the output layers. Once you are done following $x_0$, have a look at $x_1$. You will notice that the operations are the same, except the input.
>
> Some comments to the above:
> - the figure omits the display of all matrix elements of $W^{I}$ and $W^{II}$ to remain clear for the reader
> - the last layer does not explicitely state which activation $\sigma$ is used. Depending on the use case, this activation function could be e.g. a [ReLU](https://en.wikipedia.org/wiki/ReLU) or [Sigmoid](https://en.wikipedia.org/wiki/Sigmoid_function) (often used for regression) or a [softmax](https://en.wikipedia.org/wiki/Softmax_function) function (often seen in multi-class classification problems). However, this is largely application-specific and driven by the required characteristics of the output (e.g. non-negativity, lying in a certain range, ...). 
"""
# -

r"""
**Exercise 01.1**

<div style="display: block;margin-left: auto;margin-right: auto;width: 75%;"><img src="img/01_detailed_mlp.svg" alt="linear MLP with values"></div>

Take pen and paper or a digital equivalent. Mark the path of all computations which result in $\hat{y}_{1}$! Write down the weight matrix elements which will be used to compute this output.
"""

# + [markdown] jupyter={"source_hidden": true}
# **Solution 01.1**
#
# <div style="display: block;margin-left: auto;margin-right: auto;width: 75%;"><img src="img/01_detailed_mlp.svg" alt="linear MLP with values"></div>
#
# All weight matrix elements will be used except the following 3 elements $W_{00}^{II}, W_{01}^{II}, W_{02}^{II}$ as they are required to calculate $\hat{y}_0$. All results of the hidden layer will be used as inputs to the last layer, that is why all elements of $W^{I}$ are part of the calculation.
# -


# ## A simple MLP
#
# To start off this exericse, we want to construct a very simple MLP with one input unit, one hidden unit and one ouput unit. We will keep everything lightweight and one dimensional.
#
# <div style="display: block;margin-left: auto;margin-right: auto;width: 75%;"><img src="img/01_1D_mlp.svg" alt="1D MLP"></div>
#
# In the above, the network receives an input datum $x$ and produces a hidden representation given by the vector $h$ as before.
#
# The output of the hidden unit will be considered to be the output of the forward pass (after applying the activation $\sigma$). In order to establish a learning process, this prediction $\hat{y}$ will be compared with a label $y$ using the loss the function $\mathcal{L}(y,\hat{y})$.

r"""
**Exercise 01.2**

<div style="display: block;margin-left: auto;margin-right: auto;width: 75%;"><img src="img/01_1D_mlp_filled.svg" alt="linear MLP with values"></div>

Take pen and paper. Compute a full forward pass using the following values:

- input $x = 2$
- weight $W = .5$
- bias $\beta = 1$
- label $y = 1.5$

Use the [ReLU function](https://en.wikipedia.org/wiki/Rectifier_(neural_networks)) for $\sigma$ and the mean squared error ([MSE](https://en.wikipedia.org/wiki/Mean_squared_error)) for the loss function.
"""

# + [markdown] jupyter={"source_hidden": true}
# > **Solution 01.2**
# > 1. Compute $W \cdot x + \beta$: We obtain `2`.
# > 2. Apply the ReLU: We obtain $\hat{y}=2$ again (2 is larger than 0 and hence $f_{ReLU}(x=2)=2$).
# > 3. Compute the loss: $\mathcal{L}(y,\hat{y}) = (y-\hat{y})^2 = (1.5 - 2)^2 = \frac{1}{4}$ 
# -

# # Supervised Learning
#
# Given a dataset $\mathcal{D} = \{\langle x_i, y_i\rangle \dots \}$ with input data $x_{i} \in \mathbb{R}^n$ and labels $y \in \mathbb{R}^{2}$, we would like to train a model $f$ with parameters $\varphi = \{ W^{I}, \beta^{I}, W^{II}, \beta^{II} \}$ such that:
#
# $$ \hat{y} = \hat{f}(x|\varphi) $$
#
# To obtain a good estimate of $f$, we alter the weights of our model $\varphi$. To do this, the optimisation is performed using a loss function $\mathcal{L}$ to obtain an optimal set of weights $\varphi$ by minimizing $\mathcal{L}$:
#
# $ \varphi^{*} \approx \text{argmin}_{\varphi} \mathcal{L}( y, \hat{y} = f(x | \varphi) ) $.
#
# The optimisation is performed using an iterative approach called [gradient descent](https://en.wikipedia.org/wiki/Gradient_descent). In this optimisation scheme, we update the parameters $\varphi$ in a step-by-step fashion with the goal of approximating the optimal solution. After being randomly initialized, the parameters are updated at step $t+1$ from the parameters at step $t$ using the weight update rule:
#
# $$ \varphi_{t+1} = \varphi_{t} - \alpha \nabla_{\varphi} \mathcal{L}( y, f(x|\varphi))|_{\varphi=\varphi_{t}} $$
#
# The above equation is called __weight update rule__. Here, the free parameter $\alpha$ is also known as the __learning rate__.

# ## Backpropagation
#
# The central part of gradient descent is how to obtain the value of $\nabla_{\varphi}\mathcal{L}$. This is performed by applying the chain rule of differentiation from the back of the model to the front. For the sake of simplicity, let's say we only have part of a model and no activation $\sigma$ (or, equally, $\sigma$ being the identity function): $\tilde{f}(x|\varphi) = W \cdot x + \beta = \hat{y}$. To compute the gradient of this simple model $\tilde{f}$, we have to start from the loss function $\mathcal{L}(y,\hat{y})= (y-\hat{y})^2$:
#
# $$ \nabla \mathcal{L} = \frac{\partial\mathcal{L}}{\partial\varphi} $$
#
# The gradient $\nabla$ is calculated for each weight or bias term independently (as they are also used independently during the forward pass).
#
# $$ \nabla_W \mathcal{L} = \frac{\partial\mathcal{L}}{\partial W} $$
#
# We can now go forward and apply the chain rule to the differential above:
#
# $$ \nabla_W \mathcal{L} = \frac{\partial\mathcal{L}}{\partial W} = \frac{\partial\mathcal{L}}{\partial \hat{y}}\frac{\partial \hat{y}}{\partial W}$$
#
# We can now move forward and evaluate each term of the chain rule expression:
#
# $$ \frac{\partial\mathcal{L}}{\partial \hat{y}} = \frac{\partial (y-\hat{y})^2}{\partial \hat{y}} = 2\cdot(y-\hat{y})\cdot(-1)$$
# $$ \frac{\partial \hat{y}}{\partial W} = \frac{\partial (W \cdot x + \beta)}{\partial W} = x $$
#
# If we now want to compute the value of the gradient, we would have to input concrete numbers to finally apply the weight update rule.

r"""
**Exercise 01.3**

Take pen and paper or a digital equivalent. Compute the gradient for $\beta$, $\nabla_\beta \mathcal{L}$ of our stub model $\tilde{f}$!
"""

# + [markdown] jupyter={"source_hidden": true}
r"""
> **Solution 01.3**
> 1. Apply the chain rule to our stub network:
> $$\frac{\partial\mathcal{L}}{\partial \beta} = \frac{\partial\mathcal{L}}{\partial \hat{y}}\frac{\partial \hat{y}}{\partial \beta}$$
> 2. Evaluate each subterm:
> $$ \frac{\partial\mathcal{L}}{\partial \hat{y}} = \frac{\partial (y-\hat{y})^2}{\partial \hat{y}} = 2\cdot(y-\hat{y})\cdot(-1)$$
> $$ \frac{\partial \hat{y}}{\partial \beta} = \frac{\partial (W \cdot x + \beta)}{\partial \beta} = 1 $$
> 3. Put everything together:
> $$ \nabla_{\beta} \mathcal{L} = \frac{\partial\mathcal{L}}{\partial \hat{y}}\frac{\partial \hat{y}}{\partial \beta} = 2\cdot(y-\hat{y})\cdot(-1) \cdot 1 = -2\cdot(y-\hat{y})$$
"""
# -

# ## Putting it all together
#
# With the above derivations at hand, we are now ready to perform one iteration of gradient-descent-based optimisation by hand to conclude this pen&paper part of the exercise.
#
# To make this worth your time, we split the audience into groups. You will get distinct data sets. Please calculate the one iteration of gradient descent for your parameter set and check if gradient descent gets you closer to the label.
#
# **Exercise 01.4**
#
# Groups:
# 1. $x=2$, $W=4$, $\beta=2$, $y=5$, $\alpha=0.1$
# 2. $x=2$, $W=2$, $\beta=0.25$, $y=5$, $\alpha = 1$
# 3. $x=2$, $W=-4$, $\beta=2$, $y=5$, $\alpha = 0.001$
# 4. $x=2$, $W=2$, $\beta=-0.25$, $y=5$, $\alpha = 10$
# 5. $x=2$, $W_0=1$, $\beta=1$, $y=5$, $\alpha = 0.5$

# # Pytorch
#
# To par our pen & paper exercises with an introduction to one central library, we want to start off and compute the last exercise **01.4** in pytorch. This will also give us a chance to the check the results. On top, the central mechanisms of pytorch can be exposed which directly leads us into further topics of classification and more.
#

# ## Our dataset
#
# We start out by defining the input data and the outputs. We will use the data of Group 1 as an example.

# +
import torch

x = torch.Tensor([[2.]])
y = torch.Tensor([[5.]])

W = 4.
beta = 2.
alpha = 0.1

# + [markdown]
"""
The central building block of `pytorch` is a `torch.Tensor` object. The API of `Tensor` is very similar to that of a `numpy.ndarray`. That makes it easier to switch between libraries.
"""


# -

# ## Our model
#
# We start out by defining the input data and the outputs. We will use the data of Group 1 as an example.
# To define a neural network, the mechanics of pytorch require us to define a class. This class needs to be derived from `torch.nn.Module`. Within the class, we have to define the `forward` function which is effectively the forward pass of our model and provide a constructor method `__init__`.

class f_prime_model(torch.nn.Module):

    def __init__(self):
        super().__init__()
        #for more complicated models, this constructor will be rather complicated
        self.hidden0 = torch.nn.Linear(in_features=1, out_features=1)

    def forward(self, x):
        """ forward pass of our model, using x as the input data """
        y_hat = self.hidden0(x)

        return y_hat

# +
# let's instantiate the model
model = f_prime_model()

# we want to start at fixed values; as pytorch will automatically hook the model class up to it's capabilities to compute the gradient internally, we have to forbid this from happening here using the torch.no_grad context manager:

with torch.no_grad():
    model.hidden0.weight.fill_(W)
    model.hidden0.bias.fill_(beta)
# -

# we can convince ourselves that we achieved to set the internal values of our model
for param in model.named_parameters():
    name, value = param
    print(name, value.item())

# +
# A first feed forward pass can be invoced like this! Note the syntax model(x) effectively calls model.forward(x).

with torch.no_grad():
    y_hat = model(x)
print(y_hat.item(), y.item())
# -

# Now we want to set up our loss function. As we are interested in regression, we use the mean squared error [MSE](https://en.wikipedia.org/wiki/Mean_squared_error).
loss_fn = torch.nn.MSELoss()

# Next, we want to set up the optimizer to perform one learning step. The constructor requires to provide the model parameters. This is the "bridge" to connect model with optimizer for the later optimization routine.
opt = torch.optim.SGD(model.parameters(),lr=alpha)

# +
# finally we perform one feedforward pass and one backward pass

y_hat = model(x)
loss = loss_fn(y_hat, y) #loss function computed (computational graph is internally established)
print("Loss is", loss.item())

loss.backward() #backpropagate through loss function
opt.step() #weight updated step in model.paramters()

# +
# let's first check if the model paramters changed

for i in model.named_parameters():
    name, value = i
    print(name, value.item())

# indeed they did change!
# -

# let's also check if the prediction changed
with torch.no_grad():
    y_hat = model(x)
print(y_hat.item(), y.item())
# indeed it did change too!<|MERGE_RESOLUTION|>--- conflicted
+++ resolved
@@ -4,22 +4,16 @@
 #     formats: ipynb,py:percent
 #     text_representation:
 #       extension: .py
-<<<<<<< HEAD
 #       format_name: percent
 #       format_version: '1.3'
 #       jupytext_version: 1.16.4
-=======
-#       format_name: light
-#       format_version: '1.5'
-#       jupytext_version: 1.16.2
->>>>>>> ef571b90
 #   kernelspec:
 #     display_name: Python 3 (ipykernel)
 #     language: python
 #     name: python3
 # ---
 
-# + [markdown]
+# %% [markdown]
 """
 # A multi-layer perceptron with pen and paper
 
@@ -30,8 +24,8 @@
 - how to backpropagate through the network
 - how to perform the same operations with [pytorch](https://pytorch.org)
 """
-# -
-
+
+# %% [markdown]
 r"""
 ## A Feed Forward MLP
 
@@ -47,8 +41,8 @@
 The output of the hidden unit will be considered to be the input of the last layer. This in turn produces the output vector $\hat{y} = \left(\hat{y}_{0}, \hat{y}_{1} \right)^{T}$ of the forward pass. In order to establish a learning process, this prediction $\hat{y}$ will be compared with a label $y$ using the loss the function $\mathcal{L}(y,\hat{y})$.
 """
 
-# + [markdown]
-"""
+# %% [markdown]
+r"""
 > **A Feed Forward MLP with all details**
 >
 > For you to dive into all details, here is a pictorial representation of a MLP with all math operations spelled out.
@@ -61,8 +55,8 @@
 > - the figure omits the display of all matrix elements of $W^{I}$ and $W^{II}$ to remain clear for the reader
 > - the last layer does not explicitely state which activation $\sigma$ is used. Depending on the use case, this activation function could be e.g. a [ReLU](https://en.wikipedia.org/wiki/ReLU) or [Sigmoid](https://en.wikipedia.org/wiki/Sigmoid_function) (often used for regression) or a [softmax](https://en.wikipedia.org/wiki/Softmax_function) function (often seen in multi-class classification problems). However, this is largely application-specific and driven by the required characteristics of the output (e.g. non-negativity, lying in a certain range, ...). 
 """
-# -
-
+
+# %% [markdown]
 r"""
 **Exercise 01.1**
 
@@ -71,15 +65,15 @@
 Take pen and paper or a digital equivalent. Mark the path of all computations which result in $\hat{y}_{1}$! Write down the weight matrix elements which will be used to compute this output.
 """
 
-# + [markdown] jupyter={"source_hidden": true}
+# %% [markdown] jupyter={"source_hidden": true}
 # **Solution 01.1**
 #
 # <div style="display: block;margin-left: auto;margin-right: auto;width: 75%;"><img src="img/01_detailed_mlp.svg" alt="linear MLP with values"></div>
 #
 # All weight matrix elements will be used except the following 3 elements $W_{00}^{II}, W_{01}^{II}, W_{02}^{II}$ as they are required to calculate $\hat{y}_0$. All results of the hidden layer will be used as inputs to the last layer, that is why all elements of $W^{I}$ are part of the calculation.
-# -
-
-
+
+
+# %% [markdown]
 # ## A simple MLP
 #
 # To start off this exericse, we want to construct a very simple MLP with one input unit, one hidden unit and one ouput unit. We will keep everything lightweight and one dimensional.
@@ -90,6 +84,7 @@
 #
 # The output of the hidden unit will be considered to be the output of the forward pass (after applying the activation $\sigma$). In order to establish a learning process, this prediction $\hat{y}$ will be compared with a label $y$ using the loss the function $\mathcal{L}(y,\hat{y})$.
 
+# %% [markdown]
 r"""
 **Exercise 01.2**
 
@@ -105,13 +100,13 @@
 Use the [ReLU function](https://en.wikipedia.org/wiki/Rectifier_(neural_networks)) for $\sigma$ and the mean squared error ([MSE](https://en.wikipedia.org/wiki/Mean_squared_error)) for the loss function.
 """
 
-# + [markdown] jupyter={"source_hidden": true}
+# %% [markdown] jupyter={"source_hidden": true}
 # > **Solution 01.2**
 # > 1. Compute $W \cdot x + \beta$: We obtain `2`.
 # > 2. Apply the ReLU: We obtain $\hat{y}=2$ again (2 is larger than 0 and hence $f_{ReLU}(x=2)=2$).
 # > 3. Compute the loss: $\mathcal{L}(y,\hat{y}) = (y-\hat{y})^2 = (1.5 - 2)^2 = \frac{1}{4}$ 
-# -
-
+
+# %% [markdown]
 # # Supervised Learning
 #
 # Given a dataset $\mathcal{D} = \{\langle x_i, y_i\rangle \dots \}$ with input data $x_{i} \in \mathbb{R}^n$ and labels $y \in \mathbb{R}^{2}$, we would like to train a model $f$ with parameters $\varphi = \{ W^{I}, \beta^{I}, W^{II}, \beta^{II} \}$ such that:
@@ -128,6 +123,7 @@
 #
 # The above equation is called __weight update rule__. Here, the free parameter $\alpha$ is also known as the __learning rate__.
 
+# %% [markdown]
 # ## Backpropagation
 #
 # The central part of gradient descent is how to obtain the value of $\nabla_{\varphi}\mathcal{L}$. This is performed by applying the chain rule of differentiation from the back of the model to the front. For the sake of simplicity, let's say we only have part of a model and no activation $\sigma$ (or, equally, $\sigma$ being the identity function): $\tilde{f}(x|\varphi) = W \cdot x + \beta = \hat{y}$. To compute the gradient of this simple model $\tilde{f}$, we have to start from the loss function $\mathcal{L}(y,\hat{y})= (y-\hat{y})^2$:
@@ -149,13 +145,14 @@
 #
 # If we now want to compute the value of the gradient, we would have to input concrete numbers to finally apply the weight update rule.
 
+# %% [markdown]
 r"""
 **Exercise 01.3**
 
 Take pen and paper or a digital equivalent. Compute the gradient for $\beta$, $\nabla_\beta \mathcal{L}$ of our stub model $\tilde{f}$!
 """
 
-# + [markdown] jupyter={"source_hidden": true}
+# %% [markdown] jupyter={"source_hidden": true}
 r"""
 > **Solution 01.3**
 > 1. Apply the chain rule to our stub network:
@@ -166,8 +163,8 @@
 > 3. Put everything together:
 > $$ \nabla_{\beta} \mathcal{L} = \frac{\partial\mathcal{L}}{\partial \hat{y}}\frac{\partial \hat{y}}{\partial \beta} = 2\cdot(y-\hat{y})\cdot(-1) \cdot 1 = -2\cdot(y-\hat{y})$$
 """
-# -
-
+
+# %% [markdown]
 # ## Putting it all together
 #
 # With the above derivations at hand, we are now ready to perform one iteration of gradient-descent-based optimisation by hand to conclude this pen&paper part of the exercise.
@@ -183,16 +180,18 @@
 # 4. $x=2$, $W=2$, $\beta=-0.25$, $y=5$, $\alpha = 10$
 # 5. $x=2$, $W_0=1$, $\beta=1$, $y=5$, $\alpha = 0.5$
 
+# %% [markdown]
 # # Pytorch
 #
 # To par our pen & paper exercises with an introduction to one central library, we want to start off and compute the last exercise **01.4** in pytorch. This will also give us a chance to the check the results. On top, the central mechanisms of pytorch can be exposed which directly leads us into further topics of classification and more.
 #
 
+# %% [markdown]
 # ## Our dataset
 #
 # We start out by defining the input data and the outputs. We will use the data of Group 1 as an example.
 
-# +
+# %%
 import torch
 
 x = torch.Tensor([[2.]])
@@ -202,19 +201,19 @@
 beta = 2.
 alpha = 0.1
 
-# + [markdown]
+# %% [markdown]
 """
 The central building block of `pytorch` is a `torch.Tensor` object. The API of `Tensor` is very similar to that of a `numpy.ndarray`. That makes it easier to switch between libraries.
 """
 
 
-# -
-
+# %% [markdown]
 # ## Our model
 #
 # We start out by defining the input data and the outputs. We will use the data of Group 1 as an example.
 # To define a neural network, the mechanics of pytorch require us to define a class. This class needs to be derived from `torch.nn.Module`. Within the class, we have to define the `forward` function which is effectively the forward pass of our model and provide a constructor method `__init__`.
 
+# %%
 class f_prime_model(torch.nn.Module):
 
     def __init__(self):
@@ -228,7 +227,7 @@
 
         return y_hat
 
-# +
+# %%
 # let's instantiate the model
 model = f_prime_model()
 
@@ -237,28 +236,29 @@
 with torch.no_grad():
     model.hidden0.weight.fill_(W)
     model.hidden0.bias.fill_(beta)
-# -
-
+
+# %%
 # we can convince ourselves that we achieved to set the internal values of our model
 for param in model.named_parameters():
     name, value = param
     print(name, value.item())
 
-# +
+# %%
 # A first feed forward pass can be invoced like this! Note the syntax model(x) effectively calls model.forward(x).
 
 with torch.no_grad():
     y_hat = model(x)
 print(y_hat.item(), y.item())
-# -
-
+
+# %%
 # Now we want to set up our loss function. As we are interested in regression, we use the mean squared error [MSE](https://en.wikipedia.org/wiki/Mean_squared_error).
 loss_fn = torch.nn.MSELoss()
 
+# %%
 # Next, we want to set up the optimizer to perform one learning step. The constructor requires to provide the model parameters. This is the "bridge" to connect model with optimizer for the later optimization routine.
 opt = torch.optim.SGD(model.parameters(),lr=alpha)
 
-# +
+# %%
 # finally we perform one feedforward pass and one backward pass
 
 y_hat = model(x)
@@ -268,7 +268,7 @@
 loss.backward() #backpropagate through loss function
 opt.step() #weight updated step in model.paramters()
 
-# +
+# %%
 # let's first check if the model paramters changed
 
 for i in model.named_parameters():
@@ -276,8 +276,8 @@
     print(name, value.item())
 
 # indeed they did change!
-# -
-
+
+# %%
 # let's also check if the prediction changed
 with torch.no_grad():
     y_hat = model(x)
